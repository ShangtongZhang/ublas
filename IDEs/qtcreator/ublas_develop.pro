--- conflicted
+++ resolved
@@ -1,9 +1,5 @@
 TEMPLATE = subdirs
-<<<<<<< HEAD
 CONFIG -= qt
 CONFIG += ordered
 SUBDIRS = include benchmarks test
-=======
-SUBDIRS = include benchmarks test
-OTHER_FILES += ../../changelog.txt
->>>>>>> 6236af48
+OTHER_FILES += ../../changelog.txt