--- conflicted
+++ resolved
@@ -908,11 +908,7 @@
 
     /// \brief Return the size of the vector
          BOOST_UBLAS_INLINE
-<<<<<<< HEAD
-         BOOST_UBLAS_CONSTEXPR size_type size () const{ // should have a const after C++14
-=======
          BOOST_CONSTEXPR size_type size () const{ // should have a const after C++14
->>>>>>> 39af3486
              return data_.size ();
          }
 
