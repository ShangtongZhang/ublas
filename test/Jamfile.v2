# Copyright (c) 2004 Michael Stevens
# Use, modification and distribution are subject to the
# Boost Software License, Version 1.0. (See accompanying file
# LICENSE_1_0.txt or copy at http://www.boost.org/LICENSE_1_0.txt)

# Bring in rules for testing
import testing ;

# Define features to test:
#  Value types: USE_FLOAT USE_DOUBLE USE_STD_COMPLEX
#  Proxies: USE_RANGE USE_SLICE
#  Storage types: USE_BOUNDED_ARRAY USE_UNBOUNDED_ARRAY
#  Vector types: USE_STD_VECTOR USE_BOUNDED_VECTOR
#  Matrix types: USE_MATRIX USE_BOUNDED_MATRIX USE_VECTOR_OF_VECTOR
#  Adaptors: USE_ADAPTOR

UBLAS_TESTSET = [ modules.peek : UBLAS_TESTSET ] ;
UBLAS_TESTSET ?=
            USE_DOUBLE USE_STD_COMPLEX
            USE_RANGE USE_SLICE
            USE_UNBOUNDED_ARRAY USE_STD_VECTOR USE_BOUNDED_VECTOR USE_MATRIX
            ;

#  Sparse storage: USE_MAP_ARRAY USE_STD_MAP
#  Sparse vectors: USE_MAPPED_VECTOR USE_COMPRESSED_VECTOR USE_COORDINATE_VECTOR
#  Sparse matrices: USE_MAPPED_MATRIX USE_COMPRESSED_MATRIX USE_COORDINATE_MATRIX USE_MAPPED_VECTOR_OF_MAPPED_VECTOR USE_GENERALIZED_VECTOR_OF_VECTOR

UBLAS_TESTSET_SPARSE = [ modules.peek : UBLAS_TESTSET_SPARSE ] ;
UBLAS_TESTSET_SPARSE ?= 
            USE_DOUBLE USE_STD_COMPLEX
            # USE_RANGE USE_SLICE	 # Too complex for regression testing
            USE_UNBOUNDED_ARRAY
			USE_MAP_ARRAY USE_STD_MAP
            USE_MAPPED_VECTOR USE_COMPRESSED_VECTOR USE_COORDINATE_VECTOR
            USE_MAPPED_MATRIX USE_COMPRESSED_MATRIX USE_COORDINATE_MATRIX 
			;
# Generalize VofV still failing
#            USE_GENERALIZED_VECTOR_OF_VECTOR


# Project settings
project
    : requirements
       <define>BOOST_UBLAS_NO_EXCEPTIONS
       <toolset>vacpp:<define>"BOOST_UBLAS_NO_ELEMENT_PROXIES"
    ;


test-suite numeric/uBLAS
    : [ run test1.cpp
            test11.cpp
            test12.cpp
            test13.cpp
        : # args
        : # input files
        : # requirements
            <define>$(UBLAS_TESTSET)
      ]
      [ run test2.cpp
            test21.cpp
            test22.cpp
            test23.cpp
        : : :
            <define>$(UBLAS_TESTSET)
      ]
      [ run test3.cpp
            test31.cpp
            test32.cpp
            test33.cpp
        : : :
            <define>$(UBLAS_TESTSET_SPARSE)
      ]
      [ run test4.cpp
            test42.cpp
            test43.cpp
        : : :
            <define>$(UBLAS_TESTSET)
      ]
      [ run test5.cpp
            test52.cpp
            test53.cpp
        : : :
            <define>$(UBLAS_TESTSET)
      ]
      [ run test6.cpp
            test62.cpp
            test63.cpp
        : : :
            <define>$(UBLAS_TESTSET)
      ]
# Test commented out because boost::interval does not behave like a scalar type
#      [ run test7.cpp
#            test71.cpp
#            test72.cpp
#            test73.cpp
#        : : :
#            <define>BOOST_UBLAS_USE_INTERVAL
#            <define>$(UBLAS_TESTSET)
#      ]

      [ run placement_new.cpp
      ]
      [ compile concepts.cpp
        : # requirements
            <define>EXTERNAL
#            <define>INTERAL
#            <define>SKIP_BAD
            <toolset>intel-linux:<cxxflags>"-Xc"
            <toolset>darwin:<cxxflags>"-fabi-version=0"
      ]
      [ run test_lu.cpp
      ]
      [ run triangular_access.cpp
        : : :
            <define>NOMESSAGES
      ]
      [ run triangular_layout.cpp
      ]
      [ run comp_mat_erase.cpp
      ]
      [ run begin_end.cpp
      ]
      [ run num_columns.cpp
      ]
      [ run num_rows.cpp
      ]
      [ run size.cpp
      ]
      [ run test_coordinate_matrix_sort.cpp
      ]
      [ run test_complex_norms.cpp
      ]
<<<<<<< HEAD
=======
	[ run test_assignment.cpp
	]
>>>>>>> 2a48373f
    ;<|MERGE_RESOLUTION|>--- conflicted
+++ resolved
@@ -118,6 +118,8 @@
       ]
       [ run comp_mat_erase.cpp
       ]
+      [ run sparse_view_test.cpp
+      ]
       [ run begin_end.cpp
       ]
       [ run num_columns.cpp
@@ -130,9 +132,6 @@
       ]
       [ run test_complex_norms.cpp
       ]
-<<<<<<< HEAD
-=======
 	[ run test_assignment.cpp
 	]
->>>>>>> 2a48373f
     ;